/**
 * collectd - src/python.c
 * Copyright (C) 2009  Sven Trenkel
 *
 * Permission is hereby granted, free of charge, to any person obtaining a
 * copy of this software and associated documentation files (the "Software"),
 * to deal in the Software without restriction, including without limitation
 * the rights to use, copy, modify, merge, publish, distribute, sublicense,
 * and/or sell copies of the Software, and to permit persons to whom the
 * Software is furnished to do so, subject to the following conditions:
 *
 * The above copyright notice and this permission notice shall be included in
 * all copies or substantial portions of the Software.
 *
 * THE SOFTWARE IS PROVIDED "AS IS", WITHOUT WARRANTY OF ANY KIND, EXPRESS OR
 * IMPLIED, INCLUDING BUT NOT LIMITED TO THE WARRANTIES OF MERCHANTABILITY,
 * FITNESS FOR A PARTICULAR PURPOSE AND NONINFRINGEMENT. IN NO EVENT SHALL THE
 * AUTHORS OR COPYRIGHT HOLDERS BE LIABLE FOR ANY CLAIM, DAMAGES OR OTHER
 * LIABILITY, WHETHER IN AN ACTION OF CONTRACT, TORT OR OTHERWISE, ARISING
 * FROM, OUT OF OR IN CONNECTION WITH THE SOFTWARE OR THE USE OR OTHER
 * DEALINGS IN THE SOFTWARE.
 *
 * Authors:
 *   Sven Trenkel <collectd at semidefinite.de>  
 **/

#include <Python.h>
#include <structmember.h>

#include <signal.h>
#if HAVE_PTHREAD_H
# include <pthread.h>
#endif

#include "collectd.h"
#include "common.h"

#include "cpython.h"

typedef struct cpy_callback_s {
	char *name;
	PyObject *callback;
	PyObject *data;
	struct cpy_callback_s *next;
} cpy_callback_t;

static char log_doc[] = "This function sends a string to all logging plugins.";

static char flush_doc[] = "flush([plugin][, timeout][, identifier]) -> None\n"
		"\n"
		"Flushes the cache of another plugin.";

static char unregister_doc[] = "Unregisters a callback. This function needs exactly one parameter either\n"
		"the function to unregister or the callback identifier to unregister.";

static char reg_log_doc[] = "register_log(callback[, data][, name]) -> identifier\n"
		"\n"
		"Register a callback function for log messages.\n"
		"\n"
		"'callback' is a callable object that will be called every time something\n"
		"    is logged.\n"
		"'data' is an optional object that will be passed back to the callback\n"
		"    function every time it is called.\n"
		"'name' is an optional identifier for this callback. The default name\n"
		"    is 'python.<module>'.\n"
		"    Every callback needs a unique identifier, so if you want to\n"
		"    register this callback multiple time from the same module you need\n"
		"    to specify a name here.\n"
		"'identifier' is the full identifier assigned to this callback.\n"
		"\n"
		"The callback function will be called with two or three parameters:\n"
		"severity: An integer that should be compared to the LOG_ constants.\n"
		"message: The text to be logged.\n"
		"data: The optional data parameter passed to the register function.\n"
		"    If the parameter was omitted it will be omitted here, too.";

static char reg_init_doc[] = "register_init(callback[, data][, name]) -> identifier\n"
		"\n"
		"Register a callback function that will be executed once after the config.\n"
		"file has been read, all plugins heve been loaded and the collectd has\n"
		"forked into the background.\n"
		"\n"
		"'callback' is a callable object that will be executed.\n"
		"'data' is an optional object that will be passed back to the callback\n"
		"    function when it is called.\n"
		"'name' is an optional identifier for this callback. The default name\n"
		"    is 'python.<module>'.\n"
		"    Every callback needs a unique identifier, so if you want to\n"
		"    register this callback multiple time from the same module you need\n"
		"    to specify a name here.\n"
		"'identifier' is the full identifier assigned to this callback.\n"
		"\n"
		"The callback function will be called without parameters, except for\n"
		"data if it was supplied.";

static char reg_config_doc[] = "register_config(callback[, data][, name]) -> identifier\n"
		"\n"
		"Register a callback function for config file entries.\n"
		"'callback' is a callable object that will be called for every config block.\n"
		"'data' is an optional object that will be passed back to the callback\n"
		"    function every time it is called.\n"
		"'name' is an optional identifier for this callback. The default name\n"
		"    is 'python.<module>'.\n"
		"    Every callback needs a unique identifier, so if you want to\n"
		"    register this callback multiple time from the same module you need\n"
		"    to specify a name here.\n"
		"'identifier' is the full identifier assigned to this callback.\n"
		"\n"
		"The callback function will be called with one or two parameters:\n"
		"config: A Config object.\n"
		"data: The optional data parameter passed to the register function.\n"
		"    If the parameter was omitted it will be omitted here, too.";

static char reg_read_doc[] = "register_read(callback[, interval][, data][, name]) -> identifier\n"
		"\n"
		"Register a callback function for reading data. It will just be called\n"
		"in a fixed interval to signal that it's time to dispatch new values.\n"
		"'callback' is a callable object that will be called every time something\n"
		"    is logged.\n"
		"'interval' is the number of seconds between between calls to the callback\n"
		"    function. Full float precision is supported here.\n"
		"'data' is an optional object that will be passed back to the callback\n"
		"    function every time it is called.\n"
		"'name' is an optional identifier for this callback. The default name\n"
		"    is 'python.<module>'.\n"
		"    Every callback needs a unique identifier, so if you want to\n"
		"    register this callback multiple time from the same module you need\n"
		"    to specify a name here.\n"
		"'identifier' is the full identifier assigned to this callback.\n"
		"\n"
		"The callback function will be called without parameters, except for\n"
		"data if it was supplied.";

static char reg_write_doc[] = "register_write(callback[, data][, name]) -> identifier\n"
		"\n"
		"Register a callback function to receive values dispatched by other plugins.\n"
		"'callback' is a callable object that will be called every time a value\n"
		"    is dispatched.\n"
		"'data' is an optional object that will be passed back to the callback\n"
		"    function every time it is called.\n"
		"'name' is an optional identifier for this callback. The default name\n"
		"    is 'python.<module>'.\n"
		"    Every callback needs a unique identifier, so if you want to\n"
		"    register this callback multiple time from the same module you need\n"
		"    to specify a name here.\n"
		"'identifier' is the full identifier assigned to this callback.\n"
		"\n"
		"The callback function will be called with one or two parameters:\n"
		"values: A Values object which is a copy of the dispatched values.\n"
		"data: The optional data parameter passed to the register function.\n"
		"    If the parameter was omitted it will be omitted here, too.";

static char reg_notification_doc[] = "register_notification(callback[, data][, name]) -> identifier\n"
		"\n"
		"Register a callback function for notifications.\n"
		"'callback' is a callable object that will be called every time a notification\n"
		"    is dispatched.\n"
		"'data' is an optional object that will be passed back to the callback\n"
		"    function every time it is called.\n"
		"'name' is an optional identifier for this callback. The default name\n"
		"    is 'python.<module>'.\n"
		"    Every callback needs a unique identifier, so if you want to\n"
		"    register this callback multiple time from the same module you need\n"
		"    to specify a name here.\n"
		"'identifier' is the full identifier assigned to this callback.\n"
		"\n"
		"The callback function will be called with one or two parameters:\n"
		"notification: A copy of the notification that was dispatched.\n"
		"data: The optional data parameter passed to the register function.\n"
		"    If the parameter was omitted it will be omitted here, too.";

static char reg_flush_doc[] = "register_flush(callback[, data][, name]) -> identifier\n"
		"\n"
		"Register a callback function for flush messages.\n"
		"'callback' is a callable object that will be called every time a plugin\n"
		"    requests a flush for either this or all plugins.\n"
		"'data' is an optional object that will be passed back to the callback\n"
		"    function every time it is called.\n"
		"'name' is an optional identifier for this callback. The default name\n"
		"    is 'python.<module>'.\n"
		"    Every callback needs a unique identifier, so if you want to\n"
		"    register this callback multiple time from the same module you need\n"
		"    to specify a name here.\n"
		"'identifier' is the full identifier assigned to this callback.\n"
		"\n"
		"The callback function will be called with two or three parameters:\n"
		"timeout: Indicates that only data older than 'timeout' seconds is to\n"
		"    be flushed.\n"
		"id: Specifies which values are to be flushed.\n"
		"data: The optional data parameter passed to the register function.\n"
		"    If the parameter was omitted it will be omitted here, too.";

static char reg_shutdown_doc[] = "register_shutdown(callback[, data][, name]) -> identifier\n"
		"\n"
		"Register a callback function for collectd shutdown.\n"
		"'callback' is a callable object that will be called once collectd is\n"
		"    shutting down.\n"
		"'data' is an optional object that will be passed back to the callback\n"
		"    function if it is called.\n"
		"'name' is an optional identifier for this callback. The default name\n"
		"    is 'python.<module>'.\n"
		"    Every callback needs a unique identifier, so if you want to\n"
		"    register this callback multiple time from the same module you need\n"
		"    to specify a name here.\n"
		"'identifier' is the full identifier assigned to this callback.\n"
		"\n"
		"The callback function will be called with no parameters except for\n"
		"    data if it was supplied.";


static int do_interactive = 0;

/* This is our global thread state. Python saves some stuff in thread-local
 * storage. So if we allow the interpreter to run in the background
 * (the scriptwriters might have created some threads from python), we have
 * to save the state so we can resume it later after shutdown. */

static PyThreadState *state;

static PyObject *cpy_format_exception;

static cpy_callback_t *cpy_config_callbacks;
static cpy_callback_t *cpy_init_callbacks;
static cpy_callback_t *cpy_shutdown_callbacks;

static void cpy_destroy_user_data(void *data) {
	cpy_callback_t *c = data;
	free(c->name);
	Py_DECREF(c->callback);
	Py_XDECREF(c->data);
	free(c);
}

/* You must hold the GIL to call this function!
 * But if you managed to extract the callback parameter then you probably already do. */

static void cpy_build_name(char *buf, size_t size, PyObject *callback, const char *name) {
	const char *module = NULL;
	PyObject *mod = NULL;
	
	if (name != NULL) {
		snprintf(buf, size, "python.%s", name);
		return;
	}
	
	mod = PyObject_GetAttrString(callback, "__module__"); /* New reference. */
	if (mod != NULL)
		module = cpy_unicode_or_bytes_to_string(&mod);
	
	if (module != NULL) {
		snprintf(buf, size, "python.%s", module);
		Py_XDECREF(mod);
		PyErr_Clear();
		return;
	}
	Py_XDECREF(mod);
	
	snprintf(buf, size, "python.%p", callback);
	PyErr_Clear();
}

static void cpy_log_exception(const char *context) {
	int l = 0, i;
	const char *typename = NULL, *message = NULL;
	PyObject *type, *value, *traceback, *tn, *m, *list;
	
	PyErr_Fetch(&type, &value, &traceback);
	PyErr_NormalizeException(&type, &value, &traceback);
	if (type == NULL) return;
	tn = PyObject_GetAttrString(type, "__name__"); /* New reference. */
	m = PyObject_Str(value); /* New reference. */
	if (tn != NULL)
		typename = cpy_unicode_or_bytes_to_string(&tn);
	if (m != NULL)
		message = cpy_unicode_or_bytes_to_string(&m);
	if (typename == NULL)
		typename = "NamelessException";
	if (message == NULL)
		message = "N/A";
	Py_BEGIN_ALLOW_THREADS
	ERROR("Unhandled python exception in %s: %s: %s", context, typename, message);
	Py_END_ALLOW_THREADS
	Py_XDECREF(tn);
	Py_XDECREF(m);
	if (!cpy_format_exception) {
		PyErr_Clear();
		Py_XDECREF(type);
		Py_XDECREF(value);
		Py_XDECREF(traceback);
		return;
	}
	if (!traceback) {
		PyErr_Clear();
		return;
	}
	list = PyObject_CallFunction(cpy_format_exception, "NNN", type, value, traceback); /* New reference. */
	if (list)
		l = PyObject_Length(list);
	for (i = 0; i < l; ++i) {
		char *s;
		PyObject *line;
		
		line = PyList_GET_ITEM(list, i); /* Borrowed reference. */
<<<<<<< HEAD
		s = strdup(PyString_AsString(line));
=======
		Py_INCREF(line);
		s = strdup(cpy_unicode_or_bytes_to_string(&line));
		Py_DECREF(line);
>>>>>>> dedba5c8
		if (s[strlen(s) - 1] == '\n')
			s[strlen(s) - 1] = 0;
		Py_BEGIN_ALLOW_THREADS
		ERROR("%s", s);
		Py_END_ALLOW_THREADS
		free(s);
	}
	Py_XDECREF(list);
	PyErr_Clear();
}

static int cpy_read_callback(user_data_t *data) {
	cpy_callback_t *c = data->data;
	PyObject *ret;

	CPY_LOCK_THREADS
		ret = PyObject_CallFunctionObjArgs(c->callback, c->data, (void *) 0); /* New reference. */
		if (ret == NULL) {
			cpy_log_exception("read callback");
		} else {
			Py_DECREF(ret);
		}
	CPY_RELEASE_THREADS
	if (ret == NULL)
		return 1;
	return 0;
}

static int cpy_write_callback(const data_set_t *ds, const value_list_t *value_list, user_data_t *data) {
	int i;
	cpy_callback_t *c = data->data;
	PyObject *ret, *list;
	Values *v;

	CPY_LOCK_THREADS
		list = PyList_New(value_list->values_len); /* New reference. */
		if (list == NULL) {
			cpy_log_exception("write callback");
			CPY_RETURN_FROM_THREADS 0;
		}
		for (i = 0; i < value_list->values_len; ++i) {
			if (ds->ds->type == DS_TYPE_COUNTER) {
				if ((long) value_list->values[i].counter == value_list->values[i].counter)
					PyList_SetItem(list, i, PyInt_FromLong(value_list->values[i].counter));
				else
					PyList_SetItem(list, i, PyLong_FromUnsignedLongLong(value_list->values[i].counter));
			} else if (ds->ds->type == DS_TYPE_GAUGE) {
				PyList_SetItem(list, i, PyFloat_FromDouble(value_list->values[i].gauge));
			} else if (ds->ds->type == DS_TYPE_DERIVE) {
				if ((long) value_list->values[i].derive == value_list->values[i].derive)
					PyList_SetItem(list, i, PyInt_FromLong(value_list->values[i].derive));
				else
					PyList_SetItem(list, i, PyLong_FromLongLong(value_list->values[i].derive));
			} else if (ds->ds->type == DS_TYPE_ABSOLUTE) {
				if ((long) value_list->values[i].absolute == value_list->values[i].absolute)
					PyList_SetItem(list, i, PyInt_FromLong(value_list->values[i].absolute));
				else
					PyList_SetItem(list, i, PyLong_FromUnsignedLongLong(value_list->values[i].absolute));
			} else {
				Py_BEGIN_ALLOW_THREADS
				ERROR("cpy_write_callback: Unknown value type %d.", ds->ds->type);
				Py_END_ALLOW_THREADS
				Py_DECREF(list);
				CPY_RETURN_FROM_THREADS 0;
			}
			if (PyErr_Occurred() != NULL) {
				cpy_log_exception("value building for write callback");
				CPY_RETURN_FROM_THREADS 0;
			}
		}
		v = PyObject_New(Values, (void *) &ValuesType);
		sstrncpy(v->data.host, value_list->host, sizeof(v->data.host));
		sstrncpy(v->data.type, value_list->type, sizeof(v->data.type));
		sstrncpy(v->data.type_instance, value_list->type_instance, sizeof(v->data.type_instance));
		sstrncpy(v->data.plugin, value_list->plugin, sizeof(v->data.plugin));
		sstrncpy(v->data.plugin_instance, value_list->plugin_instance, sizeof(v->data.plugin_instance));
		v->data.time = value_list->time;
		v->interval = value_list->interval;
		v->values = list;
		ret = PyObject_CallFunctionObjArgs(c->callback, v, c->data, (void *) 0); /* New reference. */
		if (ret == NULL) {
			cpy_log_exception("write callback");
		} else {
			Py_DECREF(ret);
		}
	CPY_RELEASE_THREADS
	return 0;
}

static int cpy_notification_callback(const notification_t *notification, user_data_t *data) {
	cpy_callback_t *c = data->data;
	PyObject *ret;
	Notification *n;

	CPY_LOCK_THREADS
		n = PyObject_New(Notification, (void *) &NotificationType);
		sstrncpy(n->data.host, notification->host, sizeof(n->data.host));
		sstrncpy(n->data.type, notification->type, sizeof(n->data.type));
		sstrncpy(n->data.type_instance, notification->type_instance, sizeof(n->data.type_instance));
		sstrncpy(n->data.plugin, notification->plugin, sizeof(n->data.plugin));
		sstrncpy(n->data.plugin_instance, notification->plugin_instance, sizeof(n->data.plugin_instance));
		n->data.time = notification->time;
		sstrncpy(n->message, notification->message, sizeof(n->message));
		n->severity = notification->severity;
		ret = PyObject_CallFunctionObjArgs(c->callback, n, c->data, (void *) 0); /* New reference. */
		if (ret == NULL) {
			cpy_log_exception("notification callback");
		} else {
			Py_DECREF(ret);
		}
	CPY_RELEASE_THREADS
	return 0;
}

static void cpy_log_callback(int severity, const char *message, user_data_t *data) {
	cpy_callback_t * c = data->data;
	PyObject *ret, *text;

	CPY_LOCK_THREADS
	text = cpy_string_to_unicode_or_bytes(message);
	if (c->data == NULL)
		ret = PyObject_CallFunction(c->callback, "iN", severity, text); /* New reference. */
	else
		ret = PyObject_CallFunction(c->callback, "iNO", severity, text, c->data); /* New reference. */

	if (ret == NULL) {
		/* FIXME */
		/* Do we really want to trigger a log callback because a log callback failed?
		 * Probably not. */
		PyErr_Print();
		/* In case someone wanted to be clever, replaced stderr and failed at that. */
		PyErr_Clear();
	} else {
		Py_DECREF(ret);
	}
	CPY_RELEASE_THREADS
}

static void cpy_flush_callback(int timeout, const char *id, user_data_t *data) {
	cpy_callback_t * c = data->data;
	PyObject *ret, *text;

	CPY_LOCK_THREADS
	text = cpy_string_to_unicode_or_bytes(id);
	if (c->data == NULL)
		ret = PyObject_CallFunction(c->callback, "iN", timeout, text); /* New reference. */
	else
		ret = PyObject_CallFunction(c->callback, "iNO", timeout, text, c->data); /* New reference. */

	if (ret == NULL) {
		cpy_log_exception("flush callback");
	} else {
		Py_DECREF(ret);
	}
	CPY_RELEASE_THREADS
}

static PyObject *cpy_register_generic(cpy_callback_t **list_head, PyObject *args, PyObject *kwds) {
	char buf[512];
	cpy_callback_t *c;
	const char *name = NULL;
	PyObject *callback = NULL, *data = NULL, *mod = NULL;
	static char *kwlist[] = {"callback", "data", "name", NULL};
	
	if (PyArg_ParseTupleAndKeywords(args, kwds, "O|Oet", kwlist, &callback, &data, NULL, &name) == 0) return NULL;
	if (PyCallable_Check(callback) == 0) {
		PyErr_SetString(PyExc_TypeError, "callback needs a be a callable object.");
		return NULL;
	}
	cpy_build_name(buf, sizeof(buf), callback, name);

	Py_INCREF(callback);
	Py_XINCREF(data);
	c = malloc(sizeof(*c));
	c->name = strdup(buf);
	c->callback = callback;
	c->data = data;
	c->next = *list_head;
	*list_head = c;
	Py_XDECREF(mod);
	return cpy_string_to_unicode_or_bytes(buf);
}

static PyObject *cpy_flush(cpy_callback_t **list_head, PyObject *args, PyObject *kwds) {
	int timeout = -1;
	const char *plugin = NULL, *identifier = NULL;
	static char *kwlist[] = {"plugin", "timeout", "identifier", NULL};
	
	if (PyArg_ParseTupleAndKeywords(args, kwds, "|etiet", kwlist, NULL, &plugin, &timeout, NULL, &identifier) == 0) return NULL;
	Py_BEGIN_ALLOW_THREADS
	plugin_flush(plugin, timeout, identifier);
	Py_END_ALLOW_THREADS
	Py_RETURN_NONE;
}

static PyObject *cpy_register_config(PyObject *self, PyObject *args, PyObject *kwds) {
	return cpy_register_generic(&cpy_config_callbacks, args, kwds);
}

static PyObject *cpy_register_init(PyObject *self, PyObject *args, PyObject *kwds) {
	return cpy_register_generic(&cpy_init_callbacks, args, kwds);
}

typedef int reg_function_t(const char *name, void *callback, void *data);

static PyObject *cpy_register_generic_userdata(void *reg, void *handler, PyObject *args, PyObject *kwds) {
	char buf[512];
	reg_function_t *register_function = (reg_function_t *) reg;
	cpy_callback_t *c = NULL;
	user_data_t *user_data = NULL;
	const char *name = NULL;
	PyObject *callback = NULL, *data = NULL;
	static char *kwlist[] = {"callback", "data", "name", NULL};
	
	if (PyArg_ParseTupleAndKeywords(args, kwds, "O|Oet", kwlist, &callback, &data, NULL, &name) == 0) return NULL;
	if (PyCallable_Check(callback) == 0) {
		PyErr_SetString(PyExc_TypeError, "callback needs a be a callable object.");
		return NULL;
	}
	cpy_build_name(buf, sizeof(buf), callback, name);
	
	Py_INCREF(callback);
	Py_XINCREF(data);
	c = malloc(sizeof(*c));
	c->name = strdup(buf);
	c->callback = callback;
	c->data = data;
	c->next = NULL;
	user_data = malloc(sizeof(*user_data));
	user_data->free_func = cpy_destroy_user_data;
	user_data->data = c;
	register_function(buf, handler, user_data);
	return cpy_string_to_unicode_or_bytes(buf);
}

static PyObject *cpy_register_read(PyObject *self, PyObject *args, PyObject *kwds) {
	char buf[512];
	cpy_callback_t *c = NULL;
	user_data_t *user_data = NULL;
	double interval = 0;
	const char *name = NULL;
	PyObject *callback = NULL, *data = NULL;
	struct timespec ts;
	static char *kwlist[] = {"callback", "interval", "data", "name", NULL};
	
	if (PyArg_ParseTupleAndKeywords(args, kwds, "O|dOet", kwlist, &callback, &interval, &data, NULL, &name) == 0) return NULL;
	if (PyCallable_Check(callback) == 0) {
		PyErr_SetString(PyExc_TypeError, "callback needs a be a callable object.");
		return NULL;
	}
	cpy_build_name(buf, sizeof(buf), callback, name);
	
	Py_INCREF(callback);
	Py_XINCREF(data);
	c = malloc(sizeof(*c));
	c->name = strdup(buf);
	c->callback = callback;
	c->data = data;
	c->next = NULL;
	user_data = malloc(sizeof(*user_data));
	user_data->free_func = cpy_destroy_user_data;
	user_data->data = c;
	ts.tv_sec = interval;
	ts.tv_nsec = (interval - ts.tv_sec) * 1000000000;
	plugin_register_complex_read(buf, cpy_read_callback, &ts, user_data);
	return cpy_string_to_unicode_or_bytes(buf);
}

static PyObject *cpy_register_log(PyObject *self, PyObject *args, PyObject *kwds) {
	return cpy_register_generic_userdata((void *) plugin_register_log,
			(void *) cpy_log_callback, args, kwds);
}

static PyObject *cpy_register_write(PyObject *self, PyObject *args, PyObject *kwds) {
	return cpy_register_generic_userdata((void *) plugin_register_write,
			(void *) cpy_write_callback, args, kwds);
}

static PyObject *cpy_register_notification(PyObject *self, PyObject *args, PyObject *kwds) {
	return cpy_register_generic_userdata((void *) plugin_register_notification,
			(void *) cpy_notification_callback, args, kwds);
}

static PyObject *cpy_register_flush(PyObject *self, PyObject *args, PyObject *kwds) {
	return cpy_register_generic_userdata((void *) plugin_register_flush,
			(void *) cpy_flush_callback, args, kwds);
}

static PyObject *cpy_register_shutdown(PyObject *self, PyObject *args, PyObject *kwds) {
	return cpy_register_generic(&cpy_shutdown_callbacks, args, kwds);
}

static PyObject *cpy_error(PyObject *self, PyObject *args) {
	const char *text;
	if (PyArg_ParseTuple(args, "et", NULL, &text) == 0) return NULL;
	Py_BEGIN_ALLOW_THREADS
	plugin_log(LOG_ERR, "%s", text);
	Py_END_ALLOW_THREADS
	Py_RETURN_NONE;
}

static PyObject *cpy_warning(PyObject *self, PyObject *args) {
	const char *text;
	if (PyArg_ParseTuple(args, "et", NULL, &text) == 0) return NULL;
	Py_BEGIN_ALLOW_THREADS
	plugin_log(LOG_WARNING, "%s", text);
	Py_END_ALLOW_THREADS
	Py_RETURN_NONE;
}

static PyObject *cpy_notice(PyObject *self, PyObject *args) {
	const char *text;
	if (PyArg_ParseTuple(args, "et", NULL, &text) == 0) return NULL;
	Py_BEGIN_ALLOW_THREADS
	plugin_log(LOG_NOTICE, "%s", text);
	Py_END_ALLOW_THREADS
	Py_RETURN_NONE;
}

static PyObject *cpy_info(PyObject *self, PyObject *args) {
	const char *text;
	if (PyArg_ParseTuple(args, "et", NULL, &text) == 0) return NULL;
	Py_BEGIN_ALLOW_THREADS
	plugin_log(LOG_INFO, "%s", text);
	Py_END_ALLOW_THREADS
	Py_RETURN_NONE;
}

static PyObject *cpy_debug(PyObject *self, PyObject *args) {
#ifdef COLLECT_DEBUG
	const char *text;
	if (PyArg_ParseTuple(args, "et", NULL, &text) == 0) return NULL;
	Py_BEGIN_ALLOW_THREADS
	plugin_log(LOG_DEBUG, "%s", text);
	Py_END_ALLOW_THREADS
#endif
	Py_RETURN_NONE;
}

static PyObject *cpy_unregister_generic(cpy_callback_t **list_head, PyObject *arg, const char *desc) {
	char buf[512];
	const char *name;
	cpy_callback_t *prev = NULL, *tmp;

	Py_INCREF(arg);
	name = cpy_unicode_or_bytes_to_string(&arg);
	if (name == NULL) {
		PyErr_Clear();
		if (!PyCallable_Check(arg)) {
			PyErr_SetString(PyExc_TypeError, "This function needs a string or a callable object as its only parameter.");
			Py_DECREF(arg);
			return NULL;
		}
		cpy_build_name(buf, sizeof(buf), arg, NULL);
		name = buf;
	}
	for (tmp = *list_head; tmp; prev = tmp, tmp = tmp->next)
		if (strcmp(name, tmp->name) == 0)
			break;
	
	Py_DECREF(arg);
	if (tmp == NULL) {
		PyErr_Format(PyExc_RuntimeError, "Unable to unregister %s callback '%s'.", desc, name);
		return NULL;
	}
	/* Yes, this is actually save. To call this function the caller has to
	 * hold the GIL. Well, save as long as there is only one GIL anyway ... */
	if (prev == NULL)
		*list_head = tmp->next;
	else
		prev->next = tmp->next;
	cpy_destroy_user_data(tmp);
	Py_RETURN_NONE;
}

typedef int cpy_unregister_function_t(const char *name);

static PyObject *cpy_unregister_generic_userdata(cpy_unregister_function_t *unreg, PyObject *arg, const char *desc) {
	char buf[512];
	const char *name;

	Py_INCREF(arg);
	name = cpy_unicode_or_bytes_to_string(&arg);
	if (name == NULL) {
		PyErr_Clear();
		if (!PyCallable_Check(arg)) {
			PyErr_SetString(PyExc_TypeError, "This function needs a string or a callable object as its only parameter.");
			Py_DECREF(arg);
			return NULL;
		}
		cpy_build_name(buf, sizeof(buf), arg, NULL);
		name = buf;
	}
	if (unreg(name) == 0) {
		Py_DECREF(arg);
		Py_RETURN_NONE;
	}
	PyErr_Format(PyExc_RuntimeError, "Unable to unregister %s callback '%s'.", desc, name);
	Py_DECREF(arg);
	return NULL;
}

static PyObject *cpy_unregister_log(PyObject *self, PyObject *arg) {
	return cpy_unregister_generic_userdata(plugin_unregister_log, arg, "log");
}

static PyObject *cpy_unregister_init(PyObject *self, PyObject *arg) {
	return cpy_unregister_generic(&cpy_init_callbacks, arg, "init");
}

static PyObject *cpy_unregister_config(PyObject *self, PyObject *arg) {
	return cpy_unregister_generic(&cpy_config_callbacks, arg, "config");
}

static PyObject *cpy_unregister_read(PyObject *self, PyObject *arg) {
	return cpy_unregister_generic_userdata(plugin_unregister_read, arg, "read");
}

static PyObject *cpy_unregister_write(PyObject *self, PyObject *arg) {
	return cpy_unregister_generic_userdata(plugin_unregister_write, arg, "write");
}

static PyObject *cpy_unregister_notification(PyObject *self, PyObject *arg) {
	return cpy_unregister_generic_userdata(plugin_unregister_notification, arg, "notification");
}

static PyObject *cpy_unregister_flush(PyObject *self, PyObject *arg) {
	return cpy_unregister_generic_userdata(plugin_unregister_flush, arg, "flush");
}

static PyObject *cpy_unregister_shutdown(PyObject *self, PyObject *arg) {
	return cpy_unregister_generic(&cpy_shutdown_callbacks, arg, "shutdown");
}

static PyMethodDef cpy_methods[] = {
	{"debug", cpy_debug, METH_VARARGS, log_doc},
	{"info", cpy_info, METH_VARARGS, log_doc},
	{"notice", cpy_notice, METH_VARARGS, log_doc},
	{"warning", cpy_warning, METH_VARARGS, log_doc},
	{"error", cpy_error, METH_VARARGS, log_doc},
	{"flush", (PyCFunction) cpy_flush, METH_VARARGS | METH_KEYWORDS, flush_doc},
	{"register_log", (PyCFunction) cpy_register_log, METH_VARARGS | METH_KEYWORDS, reg_log_doc},
	{"register_init", (PyCFunction) cpy_register_init, METH_VARARGS | METH_KEYWORDS, reg_init_doc},
	{"register_config", (PyCFunction) cpy_register_config, METH_VARARGS | METH_KEYWORDS, reg_config_doc},
	{"register_read", (PyCFunction) cpy_register_read, METH_VARARGS | METH_KEYWORDS, reg_read_doc},
	{"register_write", (PyCFunction) cpy_register_write, METH_VARARGS | METH_KEYWORDS, reg_write_doc},
	{"register_notification", (PyCFunction) cpy_register_notification, METH_VARARGS | METH_KEYWORDS, reg_notification_doc},
	{"register_flush", (PyCFunction) cpy_register_flush, METH_VARARGS | METH_KEYWORDS, reg_flush_doc},
	{"register_shutdown", (PyCFunction) cpy_register_shutdown, METH_VARARGS | METH_KEYWORDS, reg_shutdown_doc},
	{"unregister_log", cpy_unregister_log, METH_O, unregister_doc},
	{"unregister_init", cpy_unregister_init, METH_O, unregister_doc},
	{"unregister_config", cpy_unregister_config, METH_O, unregister_doc},
	{"unregister_read", cpy_unregister_read, METH_O, unregister_doc},
	{"unregister_write", cpy_unregister_write, METH_O, unregister_doc},
	{"unregister_notification", cpy_unregister_notification, METH_O, unregister_doc},
	{"unregister_flush", cpy_unregister_flush, METH_O, unregister_doc},
	{"unregister_shutdown", cpy_unregister_shutdown, METH_O, unregister_doc},
	{0, 0, 0, 0}
};

static int cpy_shutdown(void) {
	cpy_callback_t *c;
	PyObject *ret;
	
	/* This can happen if the module was loaded but not configured. */
	if (state != NULL)
		PyEval_RestoreThread(state);

	for (c = cpy_shutdown_callbacks; c; c = c->next) {
		ret = PyObject_CallFunctionObjArgs(c->callback, c->data, (void *) 0); /* New reference. */
		if (ret == NULL)
			cpy_log_exception("shutdown callback");
		else
			Py_DECREF(ret);
	}
	PyErr_Print();
	Py_Finalize();
	return 0;
}

static void cpy_int_handler(int sig) {
	return;
}

static void *cpy_interactive(void *data) {
	sigset_t sigset;
	struct sigaction sig_int_action, old;
	
	/* Signal handler in a plugin? Bad stuff, but the best way to
	 * handle it I guess. In an interactive session people will
	 * press Ctrl+C at some time, which will generate a SIGINT.
	 * This will cause collectd to shutdown, thus killing the
	 * interactive interpreter, and leaving the terminal in a
	 * mess. Chances are, this isn't what the user wanted to do.
	 * 
	 * So this is the plan:
	 * 1. Block SIGINT in the main thread.
	 * 2. Install our own signal handler that does nothing.
	 * 3. Unblock SIGINT in the interactive thread.
	 *
	 * This will make sure that SIGINT won't kill collectd but
	 * still interrupt syscalls like sleep and pause.
	 * It does not raise a KeyboardInterrupt exception because so
	 * far nobody managed to figure out how to do that. */
	memset (&sig_int_action, '\0', sizeof (sig_int_action));
	sig_int_action.sa_handler = cpy_int_handler;
	sigaction (SIGINT, &sig_int_action, &old);
	
	sigemptyset(&sigset);
	sigaddset(&sigset, SIGINT);
	pthread_sigmask(SIG_UNBLOCK, &sigset, NULL);
	PyEval_AcquireThread(state);
	if (PyImport_ImportModule("readline") == NULL) {
		/* This interactive session will suck. */
		cpy_log_exception("interactive session init");
	}
	PyRun_InteractiveLoop(stdin, "<stdin>");
	PyErr_Print();
	PyEval_ReleaseThread(state);
	NOTICE("python: Interactive interpreter exited, stopping collectd ...");
	/* Restore the original collectd SIGINT handler and raise SIGINT.
	 * The main thread still has SIGINT blocked and there's nothing we
	 * can do about that so this thread will handle it. But that's not
	 * important, except that it won't interrupt the main loop and so
	 * it might take a few seconds before collectd really shuts down. */
	sigaction (SIGINT, &old, NULL);
	raise(SIGINT);
	pause();
	return NULL;
}

static int cpy_init(void) {
	cpy_callback_t *c;
	PyObject *ret;
	static pthread_t thread;
	sigset_t sigset;
	
	PyEval_InitThreads();
	/* Now it's finally OK to use python threads. */
	for (c = cpy_init_callbacks; c; c = c->next) {
		ret = PyObject_CallFunctionObjArgs(c->callback, c->data, (void *) 0); /* New reference. */
		if (ret == NULL)
			cpy_log_exception("init callback");
		else
			Py_DECREF(ret);
	}
	sigemptyset(&sigset);
	sigaddset(&sigset, SIGINT);
	pthread_sigmask(SIG_BLOCK, &sigset, NULL);
	state = PyEval_SaveThread();
	if (do_interactive) {
		if (pthread_create(&thread, NULL, cpy_interactive, NULL)) {
			ERROR("python: Error creating thread for interactive interpreter.");
		}
	}

	return 0;
}

static PyObject *cpy_oconfig_to_pyconfig(oconfig_item_t *ci, PyObject *parent) {
	int i;
	PyObject *item, *values, *children, *tmp;
	
	if (parent == NULL)
		parent = Py_None;
	
	values = PyTuple_New(ci->values_num); /* New reference. */
	for (i = 0; i < ci->values_num; ++i) {
		if (ci->values[i].type == OCONFIG_TYPE_STRING) {
			PyTuple_SET_ITEM(values, i, cpy_string_to_unicode_or_bytes(ci->values[i].value.string));
		} else if (ci->values[i].type == OCONFIG_TYPE_NUMBER) {
			PyTuple_SET_ITEM(values, i, PyFloat_FromDouble(ci->values[i].value.number));
		} else if (ci->values[i].type == OCONFIG_TYPE_BOOLEAN) {
			PyTuple_SET_ITEM(values, i, PyBool_FromLong(ci->values[i].value.boolean));
		}
	}
	
	tmp = cpy_string_to_unicode_or_bytes(ci->key);
	item = PyObject_CallFunction((void *) &ConfigType, "NONO", tmp, parent, values, Py_None);
	if (item == NULL)
		return NULL;
	children = PyTuple_New(ci->children_num); /* New reference. */
	for (i = 0; i < ci->children_num; ++i) {
		PyTuple_SET_ITEM(children, i, cpy_oconfig_to_pyconfig(ci->children + i, item));
	}
	tmp = ((Config *) item)->children;
	((Config *) item)->children = children;
	Py_XDECREF(tmp);
	return item;
}

#ifdef IS_PY3K
static struct PyModuleDef collectdmodule = {
	PyModuleDef_HEAD_INIT,
	"collectd",   /* name of module */
	"The python interface to collectd", /* module documentation, may be NULL */
	-1,
	cpy_methods
};

PyMODINIT_FUNC PyInit_collectd(void) {
	return PyModule_Create(&collectdmodule);
}
#endif

static int cpy_config(oconfig_item_t *ci) {
	int i;
	PyObject *sys, *tb;
	PyObject *sys_path;
	PyObject *module;
	
	/* Ok in theory we shouldn't do initialization at this point
	 * but we have to. In order to give python scripts a chance
	 * to register a config callback we need to be able to execute
	 * python code during the config callback so we have to start
	 * the interpreter here. */
	/* Do *not* use the python "thread" module at this point! */

#ifdef IS_PY3K
	/* Add a builtin module, before Py_Initialize */
	PyImport_AppendInittab("collectd", PyInit_collectd);
#endif
	
	Py_Initialize();
	
	PyType_Ready(&ConfigType);
	PyType_Ready(&PluginDataType);
	ValuesType.tp_base = &PluginDataType;
	PyType_Ready(&ValuesType);
	NotificationType.tp_base = &PluginDataType;
	PyType_Ready(&NotificationType);
	sys = PyImport_ImportModule("sys"); /* New reference. */
	if (sys == NULL) {
		cpy_log_exception("python initialization");
		return 1;
	}
	sys_path = PyObject_GetAttrString(sys, "path"); /* New reference. */
	Py_DECREF(sys);
	if (sys_path == NULL) {
		cpy_log_exception("python initialization");
		return 1;
	}
#ifdef IS_PY3K
	module = PyImport_ImportModule("collectd");
#else
	module = Py_InitModule("collectd", cpy_methods); /* Borrowed reference. */
#endif
	PyModule_AddObject(module, "Config", (void *) &ConfigType); /* Steals a reference. */
	PyModule_AddObject(module, "Values", (void *) &ValuesType); /* Steals a reference. */
	PyModule_AddObject(module, "Notification", (void *) &NotificationType); /* Steals a reference. */
	PyModule_AddIntConstant(module, "LOG_DEBUG", LOG_DEBUG);
	PyModule_AddIntConstant(module, "LOG_INFO", LOG_INFO);
	PyModule_AddIntConstant(module, "LOG_NOTICE", LOG_NOTICE);
	PyModule_AddIntConstant(module, "LOG_WARNING", LOG_WARNING);
	PyModule_AddIntConstant(module, "LOG_ERROR", LOG_ERR);
	PyModule_AddIntConstant(module, "NOTIF_FAILURE", NOTIF_FAILURE);
	PyModule_AddIntConstant(module, "NOTIF_WARNING", NOTIF_WARNING);
	PyModule_AddIntConstant(module, "NOTIF_OKAY", NOTIF_OKAY);
	for (i = 0; i < ci->children_num; ++i) {
		oconfig_item_t *item = ci->children + i;
		
		if (strcasecmp(item->key, "Interactive") == 0) {
			if (item->values_num != 1 || item->values[0].type != OCONFIG_TYPE_BOOLEAN)
				continue;
			do_interactive = item->values[0].value.boolean;
		} else if (strcasecmp(item->key, "Encoding") == 0) {
			if (item->values_num != 1 || item->values[0].type != OCONFIG_TYPE_STRING)
				continue;
			/* Why is this even necessary? And undocumented? */
			if (PyUnicode_SetDefaultEncoding(item->values[0].value.string))
				cpy_log_exception("setting default encoding");
		} else if (strcasecmp(item->key, "LogTraces") == 0) {
			if (item->values_num != 1 || item->values[0].type != OCONFIG_TYPE_BOOLEAN)
				continue;
			if (!item->values[0].value.boolean) {
				Py_XDECREF(cpy_format_exception);
				cpy_format_exception = NULL;
				continue;
			}
			if (cpy_format_exception)
				continue;
			tb = PyImport_ImportModule("traceback"); /* New reference. */
			if (tb == NULL) {
				cpy_log_exception("python initialization");
				continue;
			}
			cpy_format_exception = PyObject_GetAttrString(tb, "format_exception"); /* New reference. */
			Py_DECREF(tb);
			if (cpy_format_exception == NULL)
				cpy_log_exception("python initialization");
		} else if (strcasecmp(item->key, "ModulePath") == 0) {
			char *dir = NULL;
			PyObject *dir_object;
			
			if (cf_util_get_string(item, &dir) != 0) 
				continue;
			dir_object = cpy_string_to_unicode_or_bytes(dir); /* New reference. */
			if (dir_object == NULL) {
				ERROR("python plugin: Unable to convert \"%s\" to "
				      "a python object.", dir);
				free(dir);
				cpy_log_exception("python initialization");
				continue;
			}
			if (PyList_Append(sys_path, dir_object) != 0) {
				ERROR("python plugin: Unable to append \"%s\" to "
				      "python module path.", dir);
				cpy_log_exception("python initialization");
			}
			Py_DECREF(dir_object);
			free(dir);
		} else if (strcasecmp(item->key, "Import") == 0) {
			char *module_name = NULL;
			PyObject *module;
			
			if (cf_util_get_string(item, &module_name) != 0) 
				continue;
			module = PyImport_ImportModule(module_name); /* New reference. */
			if (module == NULL) {
				ERROR("python plugin: Error importing module \"%s\".", module_name);
				cpy_log_exception("importing module");
			}
			free(module_name);
			Py_XDECREF(module);
		} else if (strcasecmp(item->key, "Module") == 0) {
			char *name = NULL;
			cpy_callback_t *c;
			PyObject *ret;
			
			if (cf_util_get_string(item, &name) != 0)
				continue;
			for (c = cpy_config_callbacks; c; c = c->next) {
				if (strcasecmp(c->name + 7, name) == 0)
					break;
			}
			if (c == NULL) {
				WARNING("python plugin: Found a configuration for the \"%s\" plugin, "
					"but the plugin isn't loaded or didn't register "
					"a configuration callback.", name);
				free(name);
				continue;
			}
			free(name);
			if (c->data == NULL)
				ret = PyObject_CallFunction(c->callback, "N",
					cpy_oconfig_to_pyconfig(item, NULL)); /* New reference. */
			else
				ret = PyObject_CallFunction(c->callback, "NO",
					cpy_oconfig_to_pyconfig(item, NULL), c->data); /* New reference. */
			if (ret == NULL)
				cpy_log_exception("loading module");
			else
				Py_DECREF(ret);
		} else {
			WARNING("python plugin: Ignoring unknown config key \"%s\".", item->key);
		}
	}
	Py_DECREF(sys_path);
	return 0;
}

void module_register(void) {
	plugin_register_complex_config("python", cpy_config);
	plugin_register_init("python", cpy_init);
	plugin_register_shutdown("python", cpy_shutdown);
}<|MERGE_RESOLUTION|>--- conflicted
+++ resolved
@@ -301,13 +301,9 @@
 		PyObject *line;
 		
 		line = PyList_GET_ITEM(list, i); /* Borrowed reference. */
-<<<<<<< HEAD
-		s = strdup(PyString_AsString(line));
-=======
 		Py_INCREF(line);
 		s = strdup(cpy_unicode_or_bytes_to_string(&line));
 		Py_DECREF(line);
->>>>>>> dedba5c8
 		if (s[strlen(s) - 1] == '\n')
 			s[strlen(s) - 1] = 0;
 		Py_BEGIN_ALLOW_THREADS
