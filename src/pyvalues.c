--- conflicted
+++ resolved
@@ -503,18 +503,8 @@
 	value_t *value;
 	value_list_t value_list = VALUE_LIST_INIT;
 	PyObject *values = self->values, *meta = self->meta;
-<<<<<<< HEAD
 	double time = self->data.time, interval = self->interval;
-	const char *host = self->data.host;
-	const char *plugin = self->data.plugin;
-	const char *plugin_instance = self->data.plugin_instance;
-	const char *type = self->data.type;
-	const char *type_instance = self->data.type_instance;
-=======
-	double time = self->data.time;
-	int interval = self->interval;
 	char *host = NULL, *plugin = NULL, *plugin_instance = NULL, *type = NULL, *type_instance = NULL;
->>>>>>> 96bcc6a8
 	
 	static char *kwlist[] = {"type", "values", "plugin_instance", "type_instance",
 			"plugin", "host", "time", "interval", "meta", NULL};
@@ -597,18 +587,8 @@
 	value_list.values = value;
 	value_list.meta = cpy_build_meta(meta);
 	value_list.values_len = size;
-<<<<<<< HEAD
 	value_list.time = DOUBLE_TO_CDTIME_T(time);
 	value_list.interval = DOUBLE_TO_CDTIME_T(interval);
-	sstrncpy(value_list.host, host, sizeof(value_list.host));
-	sstrncpy(value_list.plugin, plugin, sizeof(value_list.plugin));
-	sstrncpy(value_list.plugin_instance, plugin_instance, sizeof(value_list.plugin_instance));
-	sstrncpy(value_list.type, type, sizeof(value_list.type));
-	sstrncpy(value_list.type_instance, type_instance, sizeof(value_list.type_instance));
-=======
-	value_list.time = time;
-	value_list.interval = interval;
->>>>>>> 96bcc6a8
 	if (value_list.host[0] == 0)
 		sstrncpy(value_list.host, hostname_g, sizeof(value_list.host));
 	if (value_list.plugin[0] == 0)
@@ -632,27 +612,12 @@
 	value_t *value;
 	value_list_t value_list = VALUE_LIST_INIT;
 	PyObject *values = self->values, *meta = self->meta;
-<<<<<<< HEAD
 	double time = self->data.time, interval = self->interval;
-	const char *host = self->data.host;
-	const char *plugin = self->data.plugin;
-	const char *plugin_instance = self->data.plugin_instance;
-	const char *type = self->data.type;
-	const char *type_instance = self->data.type_instance;
-	const char *dest = NULL;
-	
-	static char *kwlist[] = {"destination", "type", "values", "plugin_instance", "type_instance",
-			"plugin", "host", "time", "interval", "meta", NULL};
-	if (!PyArg_ParseTupleAndKeywords(args, kwds, "|etOetetetetddO", kwlist,
-=======
-	double time = self->data.time;
-	int interval = self->interval;
 	char *host = NULL, *plugin = NULL, *plugin_instance = NULL, *type = NULL, *type_instance = NULL, *dest = NULL;
 	
 	static char *kwlist[] = {"destination", "type", "values", "plugin_instance", "type_instance",
 			"plugin", "host", "time", "interval", "meta", NULL};
 	if (!PyArg_ParseTupleAndKeywords(args, kwds, "et|etOetetetetdiO", kwlist, NULL, &dest,
->>>>>>> 96bcc6a8
 			NULL, &type, &values, NULL, &plugin_instance, NULL, &type_instance,
 			NULL, &plugin, NULL, &host, &time, &interval, &meta))
 		return NULL;
@@ -725,18 +690,8 @@
 	}
 	value_list.values = value;
 	value_list.values_len = size;
-<<<<<<< HEAD
 	value_list.time = DOUBLE_TO_CDTIME_T(time);
 	value_list.interval = DOUBLE_TO_CDTIME_T(interval);
-	sstrncpy(value_list.host, host, sizeof(value_list.host));
-	sstrncpy(value_list.plugin, plugin, sizeof(value_list.plugin));
-	sstrncpy(value_list.plugin_instance, plugin_instance, sizeof(value_list.plugin_instance));
-	sstrncpy(value_list.type, type, sizeof(value_list.type));
-	sstrncpy(value_list.type_instance, type_instance, sizeof(value_list.type_instance));
-=======
-	value_list.time = time;
-	value_list.interval = interval;
->>>>>>> 96bcc6a8
 	value_list.meta = cpy_build_meta(meta);;
 	if (value_list.host[0] == 0)
 		sstrncpy(value_list.host, hostname_g, sizeof(value_list.host));
@@ -927,7 +882,7 @@
 			NULL, &plugin, NULL, &host, &t, &severity))
 		return NULL;
 
-	notification.time = t;
+	notification.time = DOUBLE_TO_CDTIME_T(t);
 	notification.severity = severity;
 	sstrncpy(notification.message, message ? message : self->message, sizeof(notification.message));
 	sstrncpy(notification.host, host ? host : self->data.host, sizeof(notification.host));
@@ -949,22 +904,8 @@
 		return NULL;
 	}
 
-<<<<<<< HEAD
-	notification.time = DOUBLE_TO_CDTIME_T(t);
-	notification.severity = severity;
-	sstrncpy(notification.message, message, sizeof(notification.message));
-	sstrncpy(notification.host, host, sizeof(notification.host));
-	sstrncpy(notification.plugin, plugin, sizeof(notification.plugin));
-	sstrncpy(notification.plugin_instance, plugin_instance, sizeof(notification.plugin_instance));
-	sstrncpy(notification.type, type, sizeof(notification.type));
-	sstrncpy(notification.type_instance, type_instance, sizeof(notification.type_instance));
-	notification.meta = NULL;
 	if (notification.time == 0)
 		notification.time = cdtime();
-=======
-	if (notification.time < 1)
-		notification.time = time(0);
->>>>>>> 96bcc6a8
 	if (notification.host[0] == 0)
 		sstrncpy(notification.host, hostname_g, sizeof(notification.host));
 	if (notification.plugin[0] == 0)
